--- conflicted
+++ resolved
@@ -148,19 +148,6 @@
         constexpr inline std::size_t minimum_category_v = minimum_category<T>::value;
 
         template<typename T, typename = std::void_t<>>
-<<<<<<< HEAD
-        struct get_difference_type {
-            using type = std::ptrdiff_t;
-        };
-
-        template<typename T>
-        struct get_difference_type<T, std::void_t<typename std::iterator_traits<T>::difference_type>> {
-            using type = typename std::iterator_traits<T>::difference_type;
-        };
-
-        template<typename T, typename = std::void_t<>>
-=======
->>>>>>> 089f2fbe
         struct is_random_accessible {
             static constexpr bool value = false;
         };
@@ -168,11 +155,7 @@
         template<typename T>
         struct is_random_accessible<T, std::void_t<typename std::iterator_traits<T>::iterator_category>> {
             static constexpr bool value = std::is_base_of_v<std::random_access_iterator_tag,
-<<<<<<< HEAD
-                typename std::iterator_traits<T>::iterator_category>;
-=======
                     typename std::iterator_traits<T>::iterator_category>;
->>>>>>> 089f2fbe
         };
 
         template<typename T>
@@ -189,12 +172,6 @@
                     typename std::iterator_traits<T>::iterator_category>;
         };
 
-<<<<<<< HEAD
-        template<typename T>
-        constexpr inline bool is_bidirectional_v = is_bidirectional<T>::value;
-
-
-=======
         template<typename ...Ts>
         struct is_bidirectional<std::tuple<Ts...>, std::void_t<value_to_type_t<minimum_category_v<std::tuple<Ts...>>>>> {
             static constexpr bool value = std::is_base_of_v<std::bidirectional_iterator_tag,
@@ -204,7 +181,16 @@
         template<typename T>
         constexpr inline bool is_bidirectional_v = is_bidirectional<T>::value;
 
->>>>>>> 089f2fbe
+        template<typename T, typename = std::void_t<>>
+        struct get_difference_type {
+            using type = std::ptrdiff_t;
+        };
+
+        template<typename T>
+        struct get_difference_type<T, std::void_t<typename std::iterator_traits<T>::difference_type>> {
+            using type = typename std::iterator_traits<T>::difference_type;
+        };
+
         template<typename Iterators>
         class ZipIterator : public iterator_category_from_value<minimum_category_v<Iterators>> {
             using ValueTuple = impl::values_t<Iterators>;
