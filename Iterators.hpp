--- conflicted
+++ resolved
@@ -527,17 +527,12 @@
                 return !(*this == other);
             }
 
-<<<<<<< HEAD
+            /**
+             * Dereferences all underlying iterators and returns a tuple of the resulting iterator reference types
+             * @return
+             */
             reference operator*() const noexcept(traits::is_nothrow_dereferencible_v<Iterators>) {
                 return std::apply([](auto &&...it) { return reference(*it...); }, iterators);
-=======
-            /**
-             * Dereferences all underlying iterators and returns a tuple of the resulting iterator reference types
-             * @return
-             */
-            auto operator*() const noexcept(traits::is_nothrow_dereferencible_v<Iterators>) {
-                return std::apply([](auto &&...it) { return ValueTuple(*it...); }, iterators);
->>>>>>> 7a82d279
             }
 
             /**
