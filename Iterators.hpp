/**
 * @author tim Luchterhand
 * @date 10.09.21
 * @brief This file contains the definitions of Python-like zip- and enumerate-functions. They can be used in range
 * based for-loops to loop over multiple ranges at the same time, or to index a range while looping respectively.
 */

#ifndef ITERATORTOOLS_ITERATORS_HPP
#define ITERATORTOOLS_ITERATORS_HPP

#include <tuple>

#define NOEXCEPT(OP, NAME) \
        template<typename T> \
        struct NAME { \
            static constexpr bool value = false; \
        }; \
        template<typename ...Ts> \
        struct NAME <std::tuple<Ts...>> { \
            static constexpr bool value = (... && noexcept(OP std::declval<std::add_lvalue_reference_t<Ts>>())); \
        };                 \
        template<typename T> \
        inline constexpr bool NAME##_v = NAME<T>::value;

namespace iterators {
    namespace impl {
        template<bool Cond, typename T>
        using reference_if_t = std::conditional_t<Cond, std::add_lvalue_reference_t<T>, T>;

<<<<<<< HEAD
        template<bool Cond, typename T>
        using const_if_t = std::conditional_t<Cond, std::add_const_t<T>, T>;
=======
        template<typename T>
        std::true_type
        container_test(decltype(std::begin(std::declval<T>()), std::end(std::declval<T>()), std::declval<T>()));

        template<typename T>
        std::false_type container_test(...);

        template<typename T>
        struct is_container : decltype(container_test<T>(std::declval<T>())) {};

        template<typename T>
        constexpr inline bool is_container_v = is_container<T>::value;

        template<typename T>
        std::true_type deref_test(decltype(*std::declval<T>(), std::declval<T>()));

        template<typename T>
        std::false_type deref_test(...);

        template<typename T>
        struct dereferencible : decltype(deref_test<T>(std::declval<T>())) {};

        template<typename T>
        constexpr inline bool dereferencible_v = dereferencible<T>::value;

        struct empty {};

        template<typename T, bool B>
        struct dereference {
            using type = empty;
        };

        template<typename T>
        struct dereference<T, true> {
            using type = decltype(*std::declval<T>());
        };

        template<typename T>
        using dereference_t = typename dereference<T, dereferencible_v<T>>::type;

        template<typename T>
        struct values{};

        template<typename ...Ts>
        struct values<std::tuple<Ts...>> {
            using type = std::tuple<dereference_t<Ts>...>;
        };

        template<typename T>
        using values_t = typename values<T>::type;

        NOEXCEPT(++, is_nothrow_incrementible)

        NOEXCEPT(*, is_nothrow_dereferencible)

        template<typename Iterators>
        class ZipIterator {
            using ValueTuple = impl::values_t<Iterators>;
        public:
            explicit ZipIterator(const Iterators &iterators) : iterators(iterators) {}

            template<typename ...Its>
            explicit ZipIterator(Its ...its) : iterators(std::make_tuple(its...)) {}

            ZipIterator &operator++() noexcept(impl::is_nothrow_incrementible_v<Iterators>) {
                std::apply([](auto &&...it) { (++it, ...); }, iterators);
                return *this;
            }

            template<typename Its>
            constexpr bool operator==(const ZipIterator<Its> &other) const
            noexcept(noexcept(this->oneEqual(this->iterators, other.getIterators()))) {
                return oneEqual(iterators, other.getIterators());
            }

            template<typename Its>
            constexpr bool operator!=(const ZipIterator<Its> &other) const noexcept(noexcept(*this == other)) {
                return !(*this == other);
            }

            auto operator*() const noexcept(impl::is_nothrow_dereferencible_v<Iterators>) {
                return std::apply([](auto &&...it) { return ValueTuple(*it...); }, iterators);
            }

            constexpr auto getIterators() const noexcept -> const Iterators& {
                return iterators;
            }

        private:
            template<typename Tuple1, typename Tuple2, std::size_t ...Idx>
            static constexpr bool
            oneEqualImpl(const Tuple1 &t1, const Tuple2 &t2, std::index_sequence<Idx...>) noexcept((noexcept(
                    std::get<Idx>(t1) == std::get<Idx>(t2)) && ...)) {
                return (... || (std::get<Idx>(t1) == std::get<Idx>(t2)));
            }

            template<typename Tuple1, typename Tuple2>
            static constexpr bool oneEqual(const Tuple1 &t1, const Tuple2 &t2)
            noexcept(noexcept(oneEqualImpl(t1, t2, std::make_index_sequence<std::tuple_size_v<Tuple1>>{}))) {
                static_assert(std::tuple_size_v<Tuple1> == std::tuple_size_v<Tuple2>);
                return oneEqualImpl(t1, t2, std::make_index_sequence<std::tuple_size_v<Tuple1>>{});
            }

            Iterators iterators;
        };
>>>>>>> 8a7376d4

        template<typename ...Iterable>
        struct ZipContainer {
        private:
            using ContainerTuple = std::tuple<Iterable...>;
            using IteratorTuple = std::tuple<decltype(std::begin(
                    std::declval<std::add_lvalue_reference_t<Iterable>>()))...>;
            using IteratorSentinelTuple = std::tuple<decltype(std::end(
                    std::declval<std::add_lvalue_reference_t<Iterable>>()))...>;
        public:
            template<typename ...Container>
            explicit ZipContainer(Container &&...containers) : containers(std::forward<Container>(containers)...) {}


            ZipIterator<IteratorTuple> begin() {
                return ZipIterator<IteratorTuple>(
                        std::apply([](auto &&...c) { return std::tuple(std::begin(c)...); }, containers));
            }

            ZipIterator<IteratorSentinelTuple> end() {
                return ZipIterator<IteratorSentinelTuple>(
                        std::apply([](auto &&...c) { return std::tuple(std::end(c)...); }, containers));
            }

            ZipIterator<IteratorTuple> begin() const {
                return ZipIterator<IteratorTuple>(
                        std::apply([](auto &&...c) { return std::tuple(std::begin(c)...); }, containers));
            }

            ZipIterator<IteratorSentinelTuple> end() const {
                return ZipIterator<IteratorSentinelTuple>(
                        std::apply([](auto &&...c) { return std::tuple(std::end(c)...); }, containers));
            }

        private:
            ContainerTuple containers;
        };

        struct Unreachable {};

        template<typename T>
        struct CounterIterator {
            static_assert(std::is_integral_v<T> && !std::is_floating_point_v<T>);

            explicit constexpr CounterIterator(T begin, T increment = T(1)) noexcept:
                    counter(begin), increment(increment) {}

            CounterIterator &operator++() noexcept {
                counter += increment;
                return *this;
            }

            constexpr bool operator==(const CounterIterator &other) const noexcept {
                return counter == other.counter;
            }

            constexpr bool operator==(Unreachable) const noexcept {
                return false;
            }

            constexpr bool operator!=(const CounterIterator &other) const noexcept {
                return !(*this == other);
            }

            constexpr bool operator!=(Unreachable) const noexcept {
                return true;
            }

            constexpr T operator*() const noexcept {
                return counter;
            }

        private:
            T counter;
            T increment;
        };

        template<typename T = std::size_t>
        struct CounterContainer {
            explicit constexpr CounterContainer(T start, T increment) noexcept: start(start), increment(increment) {}

            [[nodiscard]] CounterIterator<T> begin() const noexcept {
                return CounterIterator<T>(start, increment);
            }

            [[nodiscard]] static constexpr Unreachable end() noexcept {
                return Unreachable{};
            }

        private:
            T start;
            T increment;
        };

        template<typename Container, typename Function>
        struct TransformContainer {
            template<typename T>
            TransformContainer(T &&init, Function &&func) : container(std::forward<T>(init)),
                                                            f(std::forward<Function>(func)) {}

            template<bool Const, bool End>
            class TransformIterator {
                static_assert(std::is_nothrow_copy_constructible_v<Function>, "Function object must be copyable");
                using Source = std::add_lvalue_reference_t<const_if_t<Const, std::remove_reference_t<Container>>>;
                using Iterator = std::conditional_t<End,
                        decltype(std::end(std::declval<Source>())),
                        decltype(std::begin(std::declval<Source>()))>;
                using Element = decltype(*std::declval<Iterator>());
                static_assert(std::is_invocable_v<Function, Element>,
                              "Function object is not callable with container element type");
                using InvocationResult = std::invoke_result_t<Function, Element>;
                friend TransformIterator<Const, !End>;
            public:
                TransformIterator(Source source, const Function &func)
                noexcept(std::is_nothrow_copy_constructible_v<Function>): it(create(source)), f(func) {}

                TransformIterator &operator++() noexcept(noexcept(++this->it)) {
                    ++it;
                    return *this;
                }

                template<bool B>
                bool operator==(const TransformIterator<Const, B> &other) const noexcept(noexcept(this->it == this->it)) {
                    return it == other.it;
                }

                template<bool B>
                bool operator!=(const TransformIterator<Const, B> &other) const noexcept(noexcept(*this == *this)) {
                    return !(*this == other);
                }

                auto operator*() const noexcept(noexcept(*(this->it))) -> InvocationResult {
                    return f(*it);
                }

                template<bool ReturnsRef = std::is_lvalue_reference_v<InvocationResult>>
                auto operator->() const noexcept(noexcept(**this))
                    -> std::enable_if_t<ReturnsRef, std::add_pointer_t<std::remove_reference_t<InvocationResult>>> {
                    return &**this;
                }

            private:
                static auto create(Source source) noexcept {
                    if constexpr(End) {
                        return std::end(source);
                    } else {
                        return std::begin(source);
                    }
                }

                Iterator it;
                Function f;
            };

            auto begin() const noexcept(std::is_nothrow_constructible_v<TransformIterator<true, false>,
                    std::add_lvalue_reference<Container>, Function>) {
                return TransformIterator<true, false>(container, f);
            }

            auto end() const noexcept(std::is_nothrow_constructible_v<TransformIterator<true, true>,
                    std::add_lvalue_reference<Container>, Function>) {
                return TransformIterator<true, true>(container, f);
            }

            auto begin() noexcept(std::is_nothrow_constructible_v<TransformIterator<false, false>,
                    std::add_lvalue_reference<Container>, Function>) {
                return TransformIterator<false, false>(container, f);
            }

            auto end() noexcept(std::is_nothrow_constructible_v<TransformIterator<false, true>,
                    std::add_lvalue_reference<Container>, Function>) {
                return TransformIterator<false, true>(container, f);
            }

        private:
            Container container;
            Function f;
        };
    }

    /**
     * Function that is used to create a ZipIterator from an arbitrary number of iterators
     * @tparam Iterators type of iterators
     * @param iterators arbitrary number of iterators
     * @return ZipIterator
     */
    template<typename ...Iterators, std::enable_if_t<(impl::dereferencible_v<Iterators> && ...), int> = 0>
    auto zip(Iterators ...iterators) -> impl::ZipIterator<std::tuple<Iterators...>> {
        return impl::ZipIterator<std::tuple<Iterators...>>(iterators...);
    }

    /**
     * Function that can be used in range based loops to emulate the zip iterator from python.
     * As in python: if the passed containers have different lengths, the container with the least items decides
     * the overall range
     * @tparam Iterable Container types that support iteration
     * @param iterable Arbitrary number of containers
     * @return zip-container class that provides begin and end members to be used in range based for-loops
     */
    template<typename ...Iterable, std::enable_if_t<(impl::is_container_v<Iterable> && ...), int> = 0>
    auto zip(Iterable &&...iterable) {
        return impl::ZipContainer<Iterable...>(std::forward<Iterable>(iterable)...);
    }

    /**
     * Zip variant that does not allow manipulation of the container elements
     * @tparam Iterable Container types that support iteration
     * @param iterable Arbitrary number of containers
     * @return zip-container class that provides begin and end members to be used in range based for-loops.
     */
    template<typename ...Iterable>
    auto const_zip(Iterable &&...iterable) {
        return impl::ZipContainer<impl::reference_if_t<std::is_lvalue_reference_v<Iterable>,
                std::add_const_t<std::remove_reference_t<Iterable>>>...>(std::forward<Iterable>(iterable)...);
    }

    /**
     * Function that can be used in range based loops to emulate the enumerate iterator from python.
     * @tparam Container Container type that supports iteration
     * @tparam T type of enumerate counter (default std::size_t)
     * @param container Source container
     * @param start Optional index offset (default 0)
     * @param increment Optional index increment (default 1)
     * @return zip-container class that provides begin and end members to be used in range based for-loops.
     */
    template<typename Container, typename T = std::size_t>
    auto enumerate(Container &&container, T start = T(0), T increment = T(1)) {
        return zip(impl::CounterContainer(start, increment), std::forward<Container>(container));
    }

    /**
     * enumerate variant that does not allow manipulation of the container elements
     * @tparam Container Container type that supports iteration
     * @tparam T type of enumerate counter (default std::size_t)
     * @param container Source container
     * @param start Optional index offset (default 0)
     * @param increment Optional index increment (default 1)
     * @return zip-container class that provides begin and end members to be used in range based for-loops.
     */
    template<typename Container, typename T = std::size_t>
    auto const_enumerate(Container &&container, T start = T(0), T increment = T(1)) {
        return const_zip(impl::CounterContainer(start, increment), std::forward<Container>(container));
    }

    /**
     * Transform view similar to std::ranges::transform_view
     * @tparam Container Container type that supports iteration
     * @tparam Function Function object that is callable with container elements
     * @param container source container
     * @param function function object that is applied to each element
     * @return TransformContainer class that provides begin and end members to be used in range based for loops
     */
    template<typename Container, typename Function>
    auto transform(Container &&container, Function &&function) {
        return impl::TransformContainer<Container, Function>(std::forward<Container>(container),
                                                             std::forward<Function>(function));
    }
}

#endif //ITERATORTOOLS_ITERATORS_HPP<|MERGE_RESOLUTION|>--- conflicted
+++ resolved
@@ -27,10 +27,9 @@
         template<bool Cond, typename T>
         using reference_if_t = std::conditional_t<Cond, std::add_lvalue_reference_t<T>, T>;
 
-<<<<<<< HEAD
         template<bool Cond, typename T>
         using const_if_t = std::conditional_t<Cond, std::add_const_t<T>, T>;
-=======
+
         template<typename T>
         std::true_type
         container_test(decltype(std::begin(std::declval<T>()), std::end(std::declval<T>()), std::declval<T>()));
@@ -136,7 +135,6 @@
 
             Iterators iterators;
         };
->>>>>>> 8a7376d4
 
         template<typename ...Iterable>
         struct ZipContainer {
