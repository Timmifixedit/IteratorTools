--- conflicted
+++ resolved
@@ -249,7 +249,6 @@
             constexpr inline bool is_bidirectional_v = is_bidirectional<T>::value;
         }
 
-<<<<<<< HEAD
         template<typename T, typename = std::void_t<>>
         struct get_difference_type {
             using type = std::ptrdiff_t;
@@ -260,7 +259,6 @@
             using type = typename std::iterator_traits<T>::difference_type;
         };
 
-=======
         /**
          * @brief CRTP-class that provides additional pointer arithmetic operators synthesized from basic operators
          * @details @copybrief
@@ -422,7 +420,6 @@
          * ```
          * @tparam Iterators Underlying iterator types
          */
->>>>>>> e74ccbd7
         template<typename Iterators>
         class ZipIterator
                 : public traits::iterator_category_from_value<traits::minimum_category_v<Iterators>>,
