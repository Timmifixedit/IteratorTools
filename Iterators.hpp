--- conflicted
+++ resolved
@@ -168,15 +168,9 @@
      * @tparam Readonly Whether the elements in the container can be manipulated
      */
     template<typename Container, bool Readonly = false>
-<<<<<<< HEAD
     struct enumerate : public impl::enumerate_storage, zip<Readonly, impl::CounterContainer, Container> {
         explicit enumerate(Container &c) : impl::enumerate_storage(),
                                            zip<Readonly, impl::CounterContainer, Container>(counter, c) {}
-=======
-    struct enumerate : public zip<Readonly, impl::CounterContainer, Container> {
-        explicit enumerate(Container &c, impl::CounterContainer ctr = impl::CounterContainer{}) :
-                zip<Readonly, impl::CounterContainer, Container>(ctr, c) {}
->>>>>>> d1538c1d
     };
 
     /**
