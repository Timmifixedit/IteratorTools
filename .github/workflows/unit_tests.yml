--- conflicted
+++ resolved
@@ -8,15 +8,11 @@
 
 jobs:
   unit_tests:
-    runs-on: ubuntu-20.04
+    runs-on: ubuntu-22.04
     strategy:
       fail-fast: false
       matrix:
-<<<<<<< HEAD
-        cxx: [g++-9, g++-10, g++-11, g++-12, clang++-11, clang++-12, clang++-13, clang++-14, clang++-15]
-=======
-        cxx: [g++-9, g++-10, g++-11, clang++-9, clang++-10, clang++-11, clang++-12, clang++-13, clang++-14, clang++-15, clang++-16, clang++-17]
->>>>>>> 7b526f05
+        cxx: [g++-9, g++-10, g++-11, g++-12, clang++-9, clang++-10, clang++-11, clang++-12, clang++-13, clang++-14, clang++-15, clang++-16, clang++-17]
         build: [Release, Debug]
     env:
       CXX: ${{ matrix.cxx }}
@@ -25,14 +21,8 @@
     - uses: actions/checkout@v3
     - name: dependencies
       run: |
-<<<<<<< HEAD
-        sudo apt-get update
-        sudo apt-get install -y cmake git ${{ matrix.cxx }} 
-
-=======
         chmod +x .github/workflows/install_deps_ci.sh
         ./.github/workflows/install_deps_ci.sh
->>>>>>> 7b526f05
     - name: Install Gtest
       run: |
         chmod +x .github/workflows/install_gtest.sh
