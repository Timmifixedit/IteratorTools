--- conflicted
+++ resolved
@@ -12,38 +12,12 @@
     strategy:
       fail-fast: false
       matrix:
-<<<<<<< HEAD
-        cxx: [g++-9, g++-10, g++-11, clang++-9, clang++-10, clang++-11, clang++-12, clang++-13, clang++-14, clang++-15]
-=======
         cxx: [g++-9, g++-10, g++-11, clang++-9, clang++-10, clang++-11, clang++-12, clang++-13, clang++-14, clang++-15, clang++-16, clang++-17]
->>>>>>> 8644ed55
         build: [Release, Debug]
     env:
       CXX: ${{ matrix.cxx }}
 
     steps:
-<<<<<<< HEAD
-      - uses: actions/checkout@v3
-      - name: dependencies
-        run: |
-          chmod +x .github/workflows/install_deps_ci.sh
-          ./.github/workflows/install_deps_ci.sh
-
-      - name: Install Gtest
-        run: |
-          chmod +x .github/workflows/install_gtest.sh
-          ./.github/workflows/install_gtest.sh
-      - name: run cmake
-        run: |
-          mkdir build && cd build
-          cmake -DBUILD_TESTS=ON -DCMAKE_BUILD_TYPE=${{ matrix.build }} ..
-      - name: build and run
-        run: |
-          cd build
-          $CXX --version
-          make Tests_C++17 -j$(nproc)
-          ./Test/C++17/Tests_C++17 --gtest_color=yes
-=======
     - uses: actions/checkout@v3
     - name: dependencies
       run: |
@@ -57,10 +31,9 @@
       run: |
         mkdir build && cd build
         cmake -DBUILD_TESTS=ON -DCMAKE_BUILD_TYPE=${{ matrix.build }} ..
-    - name: build
+    - name: build and run
       run: |
         cd build
-        make -j$(nproc)
-    - name: run tests
-      run: ./build/Test/Tests --gtest_color=yes
->>>>>>> 8644ed55
+        $CXX --version
+        make Tests_C++17 -j$(nproc)
+        ./Test/C++17/Tests_C++17 --gtest_color=yes